--- conflicted
+++ resolved
@@ -157,7 +157,7 @@
         self.pi = tf.placeholder(tf.float32, [None, self.action_size])
         self.value_loss = tf.reduce_sum(tf.square(self.value_predict - self.z))
 
-        # when the 0s become 0.000001s for illegal actions, we are counting on the fact that the are 
+        # when the 0s become 0.000001s for illegal actions, we are counting on the fact that the are
         # nullified by the corresponding index of self.pi to be 0
         self.policy_loss = tf.reduce_sum(tf.multiply(self.pi, tf.log(self.policy_predict + 0.0001)))
 
@@ -167,10 +167,6 @@
         self.update_op = tf.train.AdamOptimizer(learning_rate).minimize(self.loss)
         self.sess = sess
 
-<<<<<<< HEAD
-
-=======
->>>>>>> fc3d3ca6
     def __call__(self, inp):
         """
         Gets a feed-forward prediction for a batch of input boards of shape set
@@ -191,7 +187,6 @@
         should match input_shape and action_size as set during initialization.
         returns the batch loss
         """
-<<<<<<< HEAD
         move_legality_mask = np.zeros(shape=(len(boards), self.action_size))
         for i in range(len(inp)):
             move_legality_mask[i] = self.env.get_legality_mask(inp[i])
@@ -203,139 +198,4 @@
                                                      self.pi: pi,
                                                      self.z: z,
                                                      self.move_legality_mask: move_legality_mask})
-        return loss
-=======
-        loss, _ = self.sess.run([self.loss, self.update_op], feed_dict={self.board_placeholder: states,
-                                                     self.pi: pi,
-                                                     self.z: z,
-                                                     self.move_legality_mask: legality_mask})
-        return loss
-
-# Map from piece to layer in net input.  0-5 are white.
-INDEX_TO_PIECE_MAP = {0: chess.KING, 6: chess.KING,
-                      1: chess.QUEEN, 7: chess.QUEEN,
-                      2: chess.ROOK, 8: chess.ROOK,
-                      3: chess.BISHOP, 9: chess.BISHOP,
-                      4: chess.KNIGHT, 10: chess.KNIGHT,
-                      5: chess.PAWN, 11: chess.PAWN}
-
-KQK_INDEX_TO_PIECE_MAP = {0: chess.KING,
-                          1: chess.QUEEN,
-                          2: chess.KING}
-
-CHAR_TO_INDEX_MAP = {'K': 0, 'k': 6,
-                     'Q': 1, 'q': 7,
-                     'R': 2, 'r': 8,
-                     'B': 3, 'b': 9,
-                     'N': 4, 'n': 10,
-                     'P': 5, 'p': 11}
-
-
-def state_to_board(state):
-    """
-    Transforms a state representation according to the full Chess board input
-    into its chess Board equivalent.
-    Parameters
-    ----------
-    state: a numpy object representing the input board
-
-    Returns a chess.Board object
-    """
-    pieces = {}
-    if state.shape[2] == 13:
-        for i in range(12):
-            piece = INDEX_TO_PIECE_MAP[i]
-            if i < 6:
-                color = chess.WHITE
-            else:
-                color = chess.BLACK
-            indices = np.argwhere(state[:, :, i] == 1)
-            squares = []
-            for coords in indices:
-                x, y = coords
-                squares.append(8 * (7 - x) + y)
-            for square in squares:
-                pieces[square] = chess.Piece(piece, color)
-        board = chess.Board()
-        board.set_piece_map(pieces)
-        board.turn = int(state[0, 0, 12])
-        return board
-    else:
-        for i in range(3):
-            piece = KQK_INDEX_TO_PIECE_MAP[i]
-            if i < 3:
-                color = chess.WHITE
-            else:
-                color = chess.BLACK
-            indices = np.argwhere(state[:, :, i] == 1)
-            squares = []
-            for coords in indices:
-                x, y = coords
-                squares.append(8 * y + x)
-            for square in squares:
-                pieces[square] = chess.Piece(piece, color)
-        board = chess.Board()
-        board.set_piece_map(pieces)
-        board.turn = int(state[0, 0, 3])
-        return board
-
-
-def board_to_state(board):
-    """
-    Translates a chess.Board() object to an input state according to the
-    full Chess representation.  Should be moved to the chess env
-    once that exists.
-
-    Parameters
-    ----------
-    board: a chess.Board
-
-    Returns the state corresponding do the board
-    """
-    board_string = str(board)
-    rows = board_string.split('\n')
-    state = np.zeros(shape=(8, 8, 13))
-    for i in range(8):
-        row = rows[i]
-        pieces = row.split(' ')
-        for j in range(8):
-            char = pieces[j]
-            if char == '.':
-                continue
-            state[i][j][CHAR_TO_INDEX_MAP[char]] = 1
-    if board.turn:
-        state[:, :, 12] = np.ones(shape=(8, 8))
-    return state
-
-
-def move_to_index(move):
-    """
-    Translates a chess move to the appropriate index in the action space.
-    Parameters
-    ----------
-    move: chess.Move instance
-
-    Returns the index into the action space
-    """
-    uci = move.uci()
-    from_pos = position_to_index(uci[:2])
-    to_pos = position_to_index(uci[2:])
-    return 64 * from_pos + to_pos
-
-
-def position_to_index(position):
-    """
-    Translates a position to the appropriate index in the state space.
-    Parameters
-    ----------
-    move: uci string, such as b2 or g1
-
-    Returns the index
-    """
-    col = position[0]
-    row = position[1]
-    col_number = ord(col) - ord('a')
-    row_number = int(row) - 1
-    index = 8 * row_number + col_number
-    return index
->>>>>>> fc3d3ca6
+        return loss