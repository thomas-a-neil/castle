from functools import partial

import numpy as np

from tree import Node, create_new_connection

def exploration_bonus_for_c_puct(edge, c_puct):
    """
    Determines a score for an edge that favors exploration
    c_puct is a constant factor that scales how favorable exploration is
    """
    sum_visits = np.sum([edge.num_visits for edge in edge.in_node.outgoing_edges])
    return c_puct * edge.prior_probability * np.sqrt(sum_visits) / (1 + edge.num_visits)


def select(node, exploration_bonus):
    """
    Select the next edge to expand
    c_puct is a constant factor that scales how favorable exploration is
    exploration_bonus: function
        Function that takes (edge) as input and returns a score based on
        how good the edge is to explore with our exploration rate.
    """
    def score(edge):
        return edge.mean_action_value + exploration_bonus(edge)
    scores = [score(edge) for edge in node.outgoing_edges]
    index = np.argmax(scores)
    return node.outgoing_edges[index]


def backup(node, value):
    """
    Propagate the value for the current node back up
    the tree
    """
    cur_node = node
    # while not root, move the value up
    while cur_node.in_edge is not None:
        edge = cur_node.in_edge
        edge.num_visits += 1
        edge.total_action_value += value
        cur_node = edge.in_node


def expand_node(node, model, env):
    """
    For all legal actions possible from a node, create and connect edges
    to subsequent states. Returns the value of the current state as
    calculated by the model.
    """
    vec_action_probs, values = model(np.array([node.state]))
    # need to take [0] index since we're only putting in one state
    action_probs = vec_action_probs[0]
    value = values[0]
    legal_actions = env.get_legal_actions(node.state)
<<<<<<< HEAD
    for i in range(legal_actions.size):
        action = legal_actions[i]

        '''
        the index here is important (not i!).
        action_probs is a vector of length action_size
        action is a legal action and it is an index into the action_probs
        '''  
        action_prob = action_probs[int(action)]

=======
    for i, action in enumerate(legal_actions):
        action_prob = action_probs[i]
>>>>>>> 84fb7589
        next_state = env.get_next_state(node.state, action)
        child_node = Node(next_state)
        create_new_connection(node, child_node, action, action_prob)
    # need to take [0] index of value since value is an array of dimension 1
    return value[0]


def perform_rollouts(root_node,
                     n_leaf_expansions,
                     model,
                     env,
                     exploration_bonus):
    """
    Parameters
    ----------
    root_node: Node
        initial node to start MCTS
    n_leaf_expansions: int
        number of leaves to expand in each iteration of MCTS when picking an action
    model: function
        Model to use for computing the value of each state,
        prob_vector, value = model(node.state)
    env:
        game playing environment that can progress game state and give us legal moves
    exploration_bonus: function
        Function that takes (edge) as input and returns a score based on
        how good the edge is to explore with our exploration rate.
    """
    cur_node = root_node

    # add all edges and children for current node

    value = expand_node(root_node, model, env)
    while n_leaf_expansions > 0:
        # expand root
        edge = select(root_node, exploration_bonus)
        end_node_reached = False
        while edge.num_visits != 0 and not end_node_reached:
            cur_node = edge.out_node
            if len(cur_node.outgoing_edges) > 0:
                # To expand a node means to enumerate all possible actions from that node
                # and put them in the tree.  If a node has no outgoing_edges after being expanded, then it has no available actions
                edge = select(cur_node, exploration_bonus)
            else:
                end_node_reached = True
        cur_node = edge.out_node
        # find a node you haven't expanded yet, expand it
        value = expand_node(cur_node, model, env)
        backup(cur_node, value)

        n_leaf_expansions -= 1


def get_action_distribution(start_state,
                            temperature,
                            n_leaf_expansions,
                            model,
                            env,
                            c_puct):
    """
    Returns the distribution over all actions after exploring the trees.
    This distribution pi(s) should be an improvement over the original p(s)
    output by the model.

    Parameters
    ----------
    root_node: Node
        initial node to start MCTS
    temperature: int
        how much to explore low probability states
    n_leaf_expansions: int
        number of leaves to expand in each iteration of MCTS when picking an action
    model: function
        Model to use for computing the value of each state,
        prob_vector, value = model(node.state, env)
    env:
        game playing environment that can progress game state and give us legal moves
    c_puct: float
        Constant that dictates how much score is assigned to exploring.
    """
    # set up the exploration_bonus function with the constant specified
    exploration_bonus = partial(exploration_bonus_for_c_puct, c_puct=c_puct)
    root_node = Node(start_state)
    perform_rollouts(root_node, n_leaf_expansions, model, env, exploration_bonus)
    visit_counts = np.array([edge.num_visits for edge in root_node.outgoing_edges])

    # scale by temperature
    distribution = np.power(visit_counts, 1/temperature)
    # normalize
    distribution = distribution / np.sum(distribution)

    # our distribution is only over legal actions, some subset of the action space
    # all illegal actions have zero probability due to being unexplored
    total_action_distribution = np.zeros(env.action_size)
    try:
        action_indexes = [edge.action for edge in root_node.outgoing_edges]
        total_action_distribution[action_indexes] = distribution
    except:
        action_indexes = [edge.action[0] for edge in root_node.outgoing_edges]
        total_action_distribution[action_indexes] = distribution

    return total_action_distribution<|MERGE_RESOLUTION|>--- conflicted
+++ resolved
@@ -53,10 +53,8 @@
     action_probs = vec_action_probs[0]
     value = values[0]
     legal_actions = env.get_legal_actions(node.state)
-<<<<<<< HEAD
-    for i in range(legal_actions.size):
-        action = legal_actions[i]
 
+    for i, action in enumerate(legal_actions):
         '''
         the index here is important (not i!).
         action_probs is a vector of length action_size
@@ -64,10 +62,6 @@
         '''  
         action_prob = action_probs[int(action)]
 
-=======
-    for i, action in enumerate(legal_actions):
-        action_prob = action_probs[i]
->>>>>>> 84fb7589
         next_state = env.get_next_state(node.state, action)
         child_node = Node(next_state)
         create_new_connection(node, child_node, action, action_prob)
@@ -162,11 +156,7 @@
     # our distribution is only over legal actions, some subset of the action space
     # all illegal actions have zero probability due to being unexplored
     total_action_distribution = np.zeros(env.action_size)
-    try:
-        action_indexes = [edge.action for edge in root_node.outgoing_edges]
-        total_action_distribution[action_indexes] = distribution
-    except:
-        action_indexes = [edge.action[0] for edge in root_node.outgoing_edges]
-        total_action_distribution[action_indexes] = distribution
+    action_indexes = [edge.action for edge in root_node.outgoing_edges]
+    total_action_distribution[action_indexes] = distribution
 
     return total_action_distribution