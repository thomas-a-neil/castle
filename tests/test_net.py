import unittest
import tensorflow as tf
import numpy as np

import dual_net
from dual_net import DualNet


class TestPrediction(unittest.TestCase):
    def setUp(self):
<<<<<<< HEAD
        self.sess = tf.Session()
        self.net = DualNet(self.sess)
        self.piece_net = DualNet(self.sess, action_size=dual_net.PIECE_POSITION_ACTION_SIZE)

        self.sess.__enter__()
        tf.global_variables_initializer().run()

=======
>>>>>>> 6733638a
        self.boards = np.random.random_sample([10, 8, 8, 13])
        self.z = np.random.random_sample([10])

    def test_predict(self):
        sess = tf.Session()
        net = DualNet(sess)
        sess.__enter__()
        tf.global_variables_initializer().run()
        policy, value = net(self.boards)
        self.assertEqual(policy.shape, (10, 64*64))

    def test_predict_with_piece_action(self):
        sess = tf.Session()
        piece_net = DualNet(sess, representation='piece')
        sess.__enter__()
        tf.global_variables_initializer().run()
        policy, value = piece_net(self.boards)
        self.assertEqual(policy.shape, (10, 32*64))

    def test_regularization(self):
        sess = tf.Session()
        net = DualNet(sess)
        sess.__enter__()
        tf.global_variables_initializer().run()
        pi = np.random.random_sample([10, 64*64])
        regularization_loss = sess.run(net.regularization_loss,
                                       feed_dict={net.board_placeholder: self.boards,
                                                  net.pi: pi,
                                                  net.z: self.z})
        self.assertGreater(regularization_loss, 0)

if __name__ == '__main__':
    unittest.main()<|MERGE_RESOLUTION|>--- conflicted
+++ resolved
@@ -8,7 +8,6 @@
 
 class TestPrediction(unittest.TestCase):
     def setUp(self):
-<<<<<<< HEAD
         self.sess = tf.Session()
         self.net = DualNet(self.sess)
         self.piece_net = DualNet(self.sess, action_size=dual_net.PIECE_POSITION_ACTION_SIZE)
@@ -16,8 +15,6 @@
         self.sess.__enter__()
         tf.global_variables_initializer().run()
 
-=======
->>>>>>> 6733638a
         self.boards = np.random.random_sample([10, 8, 8, 13])
         self.z = np.random.random_sample([10])
 
