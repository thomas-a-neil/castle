--- conflicted
+++ resolved
@@ -82,20 +82,6 @@
     def is_game_over(self, state):
         return False
 
-numline_env = NumlineEnv()
-
-<<<<<<< HEAD
-    def get_legal_actions(self, state):
-        return np.array([0, 1])
-
-    def is_game_over(self, state):
-        return False
-
-numline_env = NumlineEnv()
-
-=======
->>>>>>> 423f9fd5
-
 def setup_simple_tree():
     #      0
     #   1     2
