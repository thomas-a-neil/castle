--- conflicted
+++ resolved
@@ -3,17 +3,11 @@
 import numpy as np
 import tensorflow as tf
 
-<<<<<<< HEAD
 from chess_env import ChessEnv
 from kqk_chess_env import KQKChessEnv
 from dual_net import DualNet
 from kqk_chess_env import KQK_CHESS_INPUT_SHAPE, KQK_POSITION_POSITION_PIECE_ACTION_SIZE
 from game import Game
-=======
-from chess_env import KQKChessEnv
-from dual_net import DualNet, KQK_CHESS_INPUT_SHAPE, KQK_POSITION_POSITION_PIECE_ACTION_SIZE
-from game import self_play_game
->>>>>>> 172b79ee
 
 from utils import numline_env, mock_model_numline
 
@@ -61,13 +55,7 @@
 
         self.start_state = start_state
         sess = tf.Session()
-<<<<<<< HEAD
         self.network = DualNet(sess, self.env)
-=======
-        self.network = DualNet(sess,
-                               input_shape=KQK_CHESS_INPUT_SHAPE,
-                               action_size=KQK_POSITION_POSITION_PIECE_ACTION_SIZE)
->>>>>>> 172b79ee
         sess.__enter__()
         tf.global_variables_initializer().run()
 
