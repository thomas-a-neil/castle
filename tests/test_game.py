--- conflicted
+++ resolved
@@ -4,11 +4,7 @@
 import tensorflow as tf
 
 from dual_net import DualNet
-<<<<<<< HEAD
-from game import self_play_game, random_play_game, play_smart_vs_random_game, play_smart1_vs_smart2_game, play_many_vs_random_games
-=======
-from game import self_play_game, random_play_game, play_against_random
->>>>>>> f5d974e0
+from game import self_play_game, random_play_game, play_smart_vs_random_game, play_smart1_vs_smart2_game, play_many_vs_random_games, play_many_smart1_vs_smart2
 from kqk_chess_env import KQKChessEnv, KQK_CHESS_INPUT_SHAPE
 from tictactoe_env import TicTacToeEnv
 
@@ -26,10 +22,10 @@
         temperature = 1
         states, v, pi = self_play_game(model,
                                        env,
-                                       start_state,
                                        n_leaf_expansions,
-                                       c_puct,
-                                       temperature,
+                                       start_state=start_state,
+                                       c_puct=c_puct,
+                                       temperature=temperature,
                                        max_num_turns=5)
 
 
@@ -40,11 +36,9 @@
         self.network = DualNet(sess, self.env, input_shape=self.env.input_shape, action_size=self.env.action_size)
         sess.__enter__()
         tf.global_variables_initializer().run()
-        self.start_state = self.env.start_state
 
     def test_ttt_game(self):
-        start_state = np.zeros((2, 3, 3), dtype=int)
-        states, v = random_play_game(self.env, start_state)
+        states, v = random_play_game(self.env)
         self.assertLessEqual(len(states), 9)
         self.assertGreaterEqual(len(states), 5)
 
@@ -54,29 +48,19 @@
         temperature = 1
         states, v, pi = self_play_game(self.network,
                                        self.env,
-                                       self.start_state,
                                        n_leaf_expansions,
-                                       c_puct,
-                                       temperature,
+                                       c_puct=c_puct,
+                                       temperature=temperature,
                                        max_num_turns=9)
         self.network.train(states, pi, v)
         states, v, pi = self_play_game(self.network,
                                        self.env,
-                                       self.start_state,
                                        n_leaf_expansions,
-                                       c_puct,
-                                       temperature,
+                                       c_puct=c_puct,
+                                       temperature=temperature,
                                        max_num_turns=9)
-    def test_ttt_play_against_random(self):
-        sess = tf.Session()
-        self.network = DualNet(sess, self.env, input_shape=self.env.input_shape, action_size=self.env.action_size)
-        sess.__enter__()
-        tf.global_variables_initializer().run()
-        n_leaf_expansions = 10
-        c_puct = 1000
-        temperature = 1
-        won, lost, drawn = play_against_random(self.env, self.network)
-        self.assertEqual(won + lost + drawn, 10)
+        self.assertLessEqual(len(states), 9)
+        self.assertGreaterEqual(len(states), 5)
 
     def test_smart1_vs_smart2(self):
         n_leaf_expansions = 10
@@ -85,20 +69,20 @@
         untrained_model = copy.copy(self.network)
         states, v, pi = self_play_game(self.network,
                                        self.env,
-                                       self.start_state,
                                        n_leaf_expansions,
-                                       c_puct,
-                                       temperature,
+                                       c_puct=c_puct,
+                                       temperature=temperature,
                                        max_num_turns=9)
         self.network.train(states, pi, v)
         states, v, outcome = play_smart1_vs_smart2_game(untrained_model,
                                        self.network,
                                        self.env,
-                                       self.start_state,
                                        n_leaf_expansions,
-                                       c_puct,
-                                       temperature,
+                                       c_puct=c_puct,
+                                       temperature=temperature,
                                        max_num_turns=9)
+        self.assertLessEqual(len(states), 9)
+        self.assertGreaterEqual(len(states), 5)
 
     def test_smart_vs_random(self):
         n_leaf_expansions = 10
@@ -106,19 +90,19 @@
         temperature = 1
         states, v, pi = self_play_game(self.network,
                                        self.env,
-                                       self.start_state,
                                        n_leaf_expansions,
-                                       c_puct,
-                                       temperature,
+                                       c_puct=c_puct,
+                                       temperature=temperature,
                                        max_num_turns=9)
         self.network.train(states, pi, v)
         states, v, outcome = play_smart_vs_random_game(self.network,
                                        self.env,
-                                       self.start_state,
                                        n_leaf_expansions,
-                                       c_puct,
-                                       temperature,
+                                       c_puct=c_puct,
+                                       temperature=temperature,
                                        max_num_turns=9)
+        self.assertLessEqual(len(states), 9)
+        self.assertGreaterEqual(len(states), 5)
 
     def test_many_smart_vs_random(self):
         n_leaf_expansions = 10
@@ -128,14 +112,38 @@
         outcomes = play_many_vs_random_games(num_games, 
                                        self.network,
                                        self.env,
-                                       self.start_state,
                                        n_leaf_expansions,
-                                       c_puct,
-                                       temperature,
+                                       c_puct=c_puct,
+                                       temperature=temperature,
                                        max_num_turns=9)
 
         # the number of wins for x should be higher than the number of wins for o since x plays first
         self.assertGreater(outcomes[0], outcomes[2])
+        self.assertEqual(outcomes[0] + outcomes[1] + outcomes[2], num_games)
+
+    def test_many_smart1_vs_smart2(self):
+        n_leaf_expansions = 10
+        c_puct = 1000
+        temperature = 1
+        num_games = 100
+        untrained_model = copy.copy(self.network)
+        states, v, pi = self_play_game(self.network,
+                                       self.env,
+                                       n_leaf_expansions,
+                                       c_puct=c_puct,
+                                       temperature=temperature,
+                                       max_num_turns=9)
+        self.network.train(states, pi, v)
+        outcomes = play_many_smart1_vs_smart2(num_games, 
+                                       self.network,
+                                       untrained_model,
+                                       self.env,
+                                       n_leaf_expansions,
+                                       c_puct=c_puct,
+                                       temperature=temperature,
+                                       max_num_turns=9)
+
+        self.assertEqual(outcomes[0] + outcomes[1] + outcomes[2], num_games)
 
 class TestKQKChessGame(unittest.TestCase):
     def setUp(self):
@@ -172,10 +180,10 @@
         temperature = 1
         states, v, pi = self_play_game(self.network,
                                        self.env,
-                                       self.start_state,
                                        n_leaf_expansions,
-                                       c_puct,
-                                       temperature,
+                                       start_state=self.start_state,
+                                       c_puct=c_puct,
+                                       temperature=temperature,
                                        max_num_turns=5)
         self.assertEqual(len(v), 6)
         self.assertEqual(len(states), 6)
